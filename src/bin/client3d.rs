use macroquad::prelude::*;
use macroquad::camera::{Camera3D, set_camera};
use macroquad::window::Conf;
use macroquad::miniquad::conf::Icon;
use image::imageops::FilterType;
use std::collections::HashMap;
use netcode_game::network::NetworkClient;
use netcode_game::types::{PlayerInput, Direction, Position};
use std::net::SocketAddr;

const FIELD_WIDTH: f32 = 64.0;
const FIELD_HEIGHT: f32 = 48.0;

// These represent the server's coordinate system dimensions
const SERVER_WIDTH: f32 = 640.0;
const SERVER_HEIGHT: f32 = 480.0;

fn window_conf() -> Conf {
    let icon_bytes = include_bytes!("ntnu-logo.png");
    let image = image::load_from_memory(icon_bytes).unwrap();

    let small = image.resize_exact(16, 16, FilterType::Lanczos3).into_rgba8().into_raw();
    let medium = image.resize_exact(32, 32, FilterType::Lanczos3).into_rgba8().into_raw();
    let big = image.resize_exact(64, 64, FilterType::Lanczos3).into_rgba8().into_raw();

    let icon = Icon {
        small: small.try_into().unwrap(),
        medium: medium.try_into().unwrap(),
        big: big.try_into().unwrap(),
    };

    Conf {
        window_title: "Netcode Game".to_string(),
        window_width: 800,
        window_height: 600,
        icon: Some(icon),
        ..Default::default()
    }
}

#[macroquad::main(window_conf)]
async fn main() {
    let mut all_players: HashMap<SocketAddr, (Position, u32)> = HashMap::new();
    let mut net = NetworkClient::new("127.0.0.1:9000");
    net.send_connect();

    let mut prev_keys = HashMap::from([
        (KeyCode::W, false),
        (KeyCode::A, false),
        (KeyCode::S, false),
        (KeyCode::D, false),
    ]);

    // Camera centered above the scaled playfield, looking down
    let camera = Camera3D {
        position: vec3(FIELD_WIDTH / 2.0, 40.0, FIELD_HEIGHT / 2.0 + 0.1),
        target: vec3(FIELD_WIDTH / 2.0, 0.0, FIELD_HEIGHT / 2.0),
        up: vec3(0., 1., 0.),
        ..Default::default()
    };

    let mut my_addr: Option<SocketAddr> = None;
    let mut my_pos: Position = Position { x: 320, y: 240 };

    loop {
        // Input handling and prediction
        for &key in &[KeyCode::W, KeyCode::A, KeyCode::S, KeyCode::D] {
            let is_down = is_key_down(key);
            let was_down = *prev_keys.get(&key).unwrap_or(&false);

            if is_down && !was_down {
                let dir = match key {
                    KeyCode::W => Direction::Up,
                    KeyCode::A => Direction::Left,
                    KeyCode::S => Direction::Down,
                    KeyCode::D => Direction::Right,
                    _ => continue,
                };
                net.send_input(PlayerInput { dir }); // dir is Copy, so it's fine

                // Predict movement
                match dir {
                    Direction::Up => my_pos.y = my_pos.y.saturating_sub(5),
                    Direction::Down => my_pos.y = my_pos.y.saturating_add(5),
                    Direction::Left => my_pos.x = my_pos.x.saturating_sub(5),
                    Direction::Right => my_pos.x = my_pos.x.saturating_add(5),
                }
            }
            prev_keys.insert(key, is_down);
        }

        // Receive snapshot and correct position
        if let Some(snapshot) = net.try_receive_snapshot() {
            all_players.clear();
<<<<<<< HEAD
            for (addr, pos, color, status) in snapshot.players {
=======
            for (addr, pos, color) in snapshot.players {
                if my_addr.is_none() {
                    my_addr = Some(addr);
                    // Set the client address in NetworkClient
                    // You need net to be mutable for this, so declare it as `let mut net = ...` at the top
                    net.set_client_addr(addr);
                    my_pos = pos;
                } else if Some(addr) == my_addr {
                    my_pos = pos;
                }
>>>>>>> e1328420
                all_players.insert(addr, (pos, color));
            }
        }

        clear_background(BLACK);
        set_camera(&camera);

        // Draw all players, using predicted position for yourself
        for (addr, (pos, color)) in &all_players {
            let (draw_x, draw_y) = if Some(*addr) == my_addr {
                (my_pos.x as f32, my_pos.y as f32)
            } else {
                (pos.x as f32, pos.y as f32)
            };

            let scaled_x = (draw_x as f32) * FIELD_WIDTH / SERVER_WIDTH;
            let scaled_y = (draw_y as f32) * FIELD_HEIGHT / SERVER_HEIGHT;

            let color = Color::from_rgba(
                ((*color >> 16) & 0xFF) as u8,
                ((*color >> 8) & 0xFF) as u8,
                (*color & 0xFF) as u8,
                255,
            );
            draw_cube(
                vec3(scaled_x, 0.5, scaled_y),
                vec3(1., 1., 1.),
                None,
                color,
            );
        }

        next_frame().await;
    }
}<|MERGE_RESOLUTION|>--- conflicted
+++ resolved
@@ -92,10 +92,7 @@
         // Receive snapshot and correct position
         if let Some(snapshot) = net.try_receive_snapshot() {
             all_players.clear();
-<<<<<<< HEAD
-            for (addr, pos, color, status) in snapshot.players {
-=======
-            for (addr, pos, color) in snapshot.players {
+            for (addr, pos, color, _status) in snapshot.players {
                 if my_addr.is_none() {
                     my_addr = Some(addr);
                     // Set the client address in NetworkClient
@@ -105,7 +102,6 @@
                 } else if Some(addr) == my_addr {
                     my_pos = pos;
                 }
->>>>>>> e1328420
                 all_players.insert(addr, (pos, color));
             }
         }
