--- conflicted
+++ resolved
@@ -4,26 +4,15 @@
 use netcode_game::render::Renderer;
 use netcode_game::input::InputHandler;
 use netcode_game::network::NetworkClient;
-<<<<<<< HEAD
-use netcode_game::types::{PlayerSnapshot, Position, RemotePlayerState};
-use netcode_game::config::config_window;
-use std::net::SocketAddr;
-use netcode_game::constants::INTERPOLATION_DELAY;
-
-#[macroquad::main(config_window)]
-async fn main() {
-    let mut all_players: HashMap<SocketAddr, (RemotePlayerState, u32, bool)> = HashMap::new();
-=======
 use netcode_game::types::{Direction, PlayerInput, Position, PredictionState };
 use netcode_game::config::config_window;
 use netcode_game::types::{ClientMessage, GameState};
 
 #[macroquad::main(config_window)]
 async fn main() {
->>>>>>> d62fdc8d
     let mut net = NetworkClient::new("127.0.0.1:9000");
     net.send_connect();
-
+    
     // Initialize helpers
     let renderer = Renderer::new();
     let mut input_handler = InputHandler::new();
@@ -38,11 +27,6 @@
     let mut my_pos: Position = Position { x: 320, y: 240 };
     
     loop {
-        if is_key_pressed(KeyCode::Escape) {
-            net.send_disconnect(); // <- your custom method to inform the server
-            break; // exit the loop
-        }
-
         // Handle key input
         let dt = get_frame_time();
         input_handler.handle_input(&mut my_pos, &mut net, dt, &mut prediction);
@@ -60,36 +44,6 @@
                         prediction.last_server_pos = pos;
                         my_pos = pos; // Start with server position
 
-<<<<<<< HEAD
-        // Receive snapshot and correct position
-        if let Some(snapshot) = net.try_receive_snapshot() {
-            let now = get_time(); // Current time in seconds (macroquad)
-
-            for PlayerSnapshot { addr, pos, color, active, last_input_seq } in snapshot.players {
-                if my_addr.is_none() {
-                    my_addr = Some(addr);
-                    net.set_client_addr(addr);
-                    my_pos = pos;
-                } else if Some(addr) == my_addr {
-                    input_handler.reconcile(pos, last_input_seq, &mut my_pos);
-                } else {
-                    all_players
-                        .entry(addr)
-                        .and_modify(|(state, _, _)| {
-                            state.previous = state.current;
-                            state.current = pos;
-                            state.last_update_time = now;
-                        })
-                        .or_insert((
-                            RemotePlayerState {
-                                current: pos,
-                                previous: pos,
-                                last_update_time: now,
-                            },
-                            color,
-                            active,
-                        ));
-=======
                         // Get last processed input for this player
                         if let Some(&last_processed) = snapshot.last_processed.get(&id) {
                             // Remove acknowledged inputs
@@ -108,32 +62,18 @@
                         }
                     }
                     all_players.insert(id, (pos, color, active));
->>>>>>> d62fdc8d
                 }
             }
         }
 
         renderer.clear();
 
-        let now = get_time();
         // Draw all players, using predicted position for yourself
-<<<<<<< HEAD
-        for (addr, (state, color, active)) in &all_players {
-            let (draw_x, draw_y) = if Some(*addr) == my_addr {
-=======
         for (id, (pos, color, active)) in &all_players {
             let (draw_x, draw_y) = if Some(*id) == my_id {
->>>>>>> d62fdc8d
                 (my_pos.x as f32, my_pos.y as f32)
             } else {
-                // Interpolate based on how much time has passed since last update
-                let elapsed = (now - state.last_update_time) as f32;
-                let alpha = (elapsed / INTERPOLATION_DELAY).clamp(0.0, 1.0); // assuming ~20Hz updates (every 50ms)
-
-                let interp_x = state.previous.x as f32 * (1.0 - alpha) + state.current.x as f32 * alpha;
-                let interp_y = state.previous.y as f32 * (1.0 - alpha) + state.current.y as f32 * alpha;
-
-                (interp_x, interp_y)
+                (pos.x as f32, pos.y as f32)
             };
 
             let mut color = Color::from_rgba(
@@ -143,17 +83,18 @@
                 255,
             );
 
+            // Dim color if inactive
             if !*active {
                 color = Color::new(color.r * 0.5, color.g * 0.5, color.b * 0.5, 1.0);
             }
 
             renderer.draw_player(draw_x, draw_y, color);
         }
+        renderer.draw_tool_bar(input_handler.delay_ms, input_handler.packet_loss);
+
+        next_frame().await;
     }
 }
-<<<<<<< HEAD
-        
-=======
 
 fn apply_input_to_position(pos: &mut Position, input: PlayerInput, _dt: f32) {
     use netcode_game::constants::PLAYER_SPEED;
@@ -163,5 +104,4 @@
         Direction::Left => pos.x = pos.x.saturating_sub(PLAYER_SPEED),
         Direction::Right => pos.x = pos.x.saturating_add(PLAYER_SPEED),
     }
-}
->>>>>>> d62fdc8d
+}