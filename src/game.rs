use uuid::Uuid;
use std::{
    collections::HashMap,
    net::SocketAddr,
    time::Instant,
};
use crate::colors::player_colors;
use crate::types::{Position, PlayerInput, Direction, GameState, PlayerSnapshot};
use crate::constants::{BOARD_WIDTH, BOARD_HEIGHT, PLAYER_SPEED, TIMEOUT};

/// Stores state for one player
pub struct PlayerState {
    pub position: Position,
    pub color: u32,
    pub last_active: Instant,
    pub active: bool,
    pub last_input_seq: u32,
}

pub struct Game {
    players: HashMap<SocketAddr, PlayerState>,
    id_to_addr: HashMap<Uuid, SocketAddr>,
    addr_to_id: HashMap<SocketAddr, Uuid>,
    last_processed: HashMap<Uuid, u32>, // Track inputs
}

impl Game {
    pub fn new() -> Self {
        Self {
            players: HashMap::new(),
            id_to_addr: HashMap::new(),
            addr_to_id: HashMap::new(),
            last_processed: HashMap::new(),
        }
        
    }

    /// Handles new connection by adding player at random pos/color
    pub fn connect_player(&mut self, addr: SocketAddr) -> Uuid {
        use rand::Rng;

        if self.players.contains_key(&addr) {
            // Player already connected
            return *self.addr_to_id.get(&addr).unwrap();
        }

        let mut rng = rand::rng();
        let x = rng.random_range(0..(BOARD_WIDTH as i32));
        let y = rng.random_range(0..(BOARD_HEIGHT as i32));
        
        // Pick a color from the palette randomly
        let palette = player_colors::get_palette();
        let color_base = palette[rng.random_range(0..palette.len())];
        // Pack the color as u32 for serialization
        let color = ((color_base.r * 255.0) as u32) << 16
            | ((color_base.g * 255.0) as u32) << 8
            | ((color_base.b * 255.0) as u32);

        // Store the player ID
        let id = Uuid::new_v4();
        self.id_to_addr.insert(id, addr);
        self.addr_to_id.insert(addr, id);

        self.players.insert(
            addr,
            PlayerState {
                position: Position { x, y },
                color,
                last_active: Instant::now(),
                active: true,
                last_input_seq: 0,
            },
        );
        id
    }

    /// Handle player input and update position + activity
    pub fn handle_input(&mut self, addr: SocketAddr, input: PlayerInput) {
        if let Some(player) = self.players.get_mut(&addr) {
            player.last_active = Instant::now();
            player.active = true;

            // Update last processed input
            if let Some(id) = self.addr_to_id.get(&addr) {
                self.last_processed.insert(*id, input.sequence);
            }

            match input.dir {
                Direction::Up => player.position.y = player.position.y.saturating_sub(PLAYER_SPEED),
                Direction::Down => player.position.y = player.position.y.saturating_add(PLAYER_SPEED),
                Direction::Left => player.position.x = player.position.x.saturating_sub(PLAYER_SPEED),
                Direction::Right => player.position.x = player.position.x.saturating_add(PLAYER_SPEED),
            }
        }
    }

    /// Marks players inactive if timeout exceeded
    pub fn update_inactive(&mut self) {
        let now = Instant::now();
        for player in self.players.values_mut() {
            if now.duration_since(player.last_active) >= TIMEOUT {
                player.active = false;
            }
        }
    }
    pub fn active_player_addrs(&self) -> Vec<SocketAddr> {
        self.players.iter()
            .filter(|(_, p)| p.active)
            .map(|(addr, _)| *addr)
            .collect()
    }

    /// Remove player on disconnect
    pub fn disconnect_player(&mut self, addr: &SocketAddr) {
        self.players.remove(addr);
    }

    /// Build a snapshot of active players for broadcasting
    pub fn build_snapshot(&self) -> GameState {
        let players = self.players.iter()
<<<<<<< HEAD
            .map(|(addr, p)| PlayerSnapshot {
                addr: *addr,
                pos: p.position,
                color: p.color,
                active: p.active,
                last_input_seq: p.last_input_seq, // Include the sequence number
=======
            .map(|(addr, p)| {
                let player_id = *self.addr_to_id.get(addr).unwrap();
                (player_id, p.position, p.color, p.active)
>>>>>>> d62fdc8d
            })
            .collect();
        GameState {
            players,
            last_processed: self.last_processed.clone(),
        }
    }
    pub fn players(&self) -> &HashMap<SocketAddr, PlayerState> {
        &self.players
    }

    /// Mutable access to players (use only when necessary)
    pub fn players_mut(&mut self) -> &mut HashMap<SocketAddr, PlayerState> {
        &mut self.players
    }
    
}<|MERGE_RESOLUTION|>--- conflicted
+++ resolved
@@ -5,7 +5,7 @@
     time::Instant,
 };
 use crate::colors::player_colors;
-use crate::types::{Position, PlayerInput, Direction, GameState, PlayerSnapshot};
+use crate::types::{Position, PlayerInput, Direction, GameState};
 use crate::constants::{BOARD_WIDTH, BOARD_HEIGHT, PLAYER_SPEED, TIMEOUT};
 
 /// Stores state for one player
@@ -14,7 +14,6 @@
     pub color: u32,
     pub last_active: Instant,
     pub active: bool,
-    pub last_input_seq: u32,
 }
 
 pub struct Game {
@@ -68,7 +67,6 @@
                 color,
                 last_active: Instant::now(),
                 active: true,
-                last_input_seq: 0,
             },
         );
         id
@@ -118,18 +116,9 @@
     /// Build a snapshot of active players for broadcasting
     pub fn build_snapshot(&self) -> GameState {
         let players = self.players.iter()
-<<<<<<< HEAD
-            .map(|(addr, p)| PlayerSnapshot {
-                addr: *addr,
-                pos: p.position,
-                color: p.color,
-                active: p.active,
-                last_input_seq: p.last_input_seq, // Include the sequence number
-=======
             .map(|(addr, p)| {
                 let player_id = *self.addr_to_id.get(addr).unwrap();
                 (player_id, p.position, p.color, p.active)
->>>>>>> d62fdc8d
             })
             .collect();
         GameState {
