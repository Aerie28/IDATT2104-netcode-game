use image::imageops::FilterType;
use miniquad::conf::{Conf, Icon};
use crate::constants::{HIGH_DPI, WINDOW_HEIGHT, WINDOW_RESIZABLE, WINDOW_TITLE, WINDOW_WIDTH};

pub fn config_window() -> Conf {
    let icon_bytes = include_bytes!("assets/icon.png");
    let image = image::load_from_memory(icon_bytes).unwrap();

    let small = image.resize_exact(16, 16, FilterType::Lanczos3).into_rgba8().into_raw();
    let medium = image.resize_exact(32, 32, FilterType::Lanczos3).into_rgba8().into_raw();
    let big = image.resize_exact(64, 64, FilterType::Lanczos3).into_rgba8().into_raw();

    let icon = Icon {
        small: small.try_into().unwrap(),
        medium: medium.try_into().unwrap(),
        big: big.try_into().unwrap(),
    };

    Conf {
<<<<<<< HEAD
        window_title: "Netcode Game".to_string(),
        window_width: 900,
        window_height: 600,
=======
        window_title: WINDOW_TITLE.to_owned(),
        window_width: WINDOW_WIDTH,
        window_height: WINDOW_HEIGHT,
        window_resizable: WINDOW_RESIZABLE,
        high_dpi: HIGH_DPI,
>>>>>>> 1994bd1b
        icon: Some(icon),
        ..Default::default()
    }
}<|MERGE_RESOLUTION|>--- conflicted
+++ resolved
@@ -17,17 +17,11 @@
     };
 
     Conf {
-<<<<<<< HEAD
-        window_title: "Netcode Game".to_string(),
-        window_width: 900,
-        window_height: 600,
-=======
         window_title: WINDOW_TITLE.to_owned(),
         window_width: WINDOW_WIDTH,
         window_height: WINDOW_HEIGHT,
         window_resizable: WINDOW_RESIZABLE,
         high_dpi: HIGH_DPI,
->>>>>>> 1994bd1b
         icon: Some(icon),
         ..Default::default()
     }
