use macroquad::prelude::*;
use std::collections::HashMap;
use crate::types::{PlayerInput, Direction, Position, PredictionState};
use crate::network::NetworkClient;
use crate::constants::{INITIAL_DELAY, REPEAT_START, REPEAT_MIN, REPEAT_ACCEL, PLAYER_SPEED, DELAY_MS, PACKET_LOSS};

pub struct InputHandler {
    key_timers: HashMap<KeyCode, f32>,
    key_states: HashMap<KeyCode, bool>,
    input_seq: u32,
    pending_inputs: Vec<PlayerInput>,
    pub delay_ms: i32,
    pub packet_loss: i32,
}
pub struct PendingInput {
    pub seq: u32,
    pub input: PlayerInput,
}

pub struct InputHistory {
    pub seq_counter: u32,
    pub pending_inputs: Vec<PendingInput>,
}

impl InputHandler {
    pub fn new() -> Self {
        InputHandler {
            key_timers: HashMap::new(),
            key_states: HashMap::new(),
            input_seq: 0,
            pending_inputs: Vec::new(),
            delay_ms: DELAY_MS,
            packet_loss: PACKET_LOSS,
        }
    }
    pub fn handle_selector_input(&mut self) {
        if is_key_pressed(KeyCode::V) {
            self.delay_ms = (self.delay_ms - 10).max(0);
        }
        if is_key_pressed(KeyCode::B) {
            self.delay_ms = (self.delay_ms + 10).min(1000);
        }
        if is_key_pressed(KeyCode::N) {
            self.packet_loss = (self.packet_loss - 1).max(0);
        }
        if is_key_pressed(KeyCode::M) {
            self.packet_loss = (self.packet_loss + 1).min(100);
        }
    }
    pub fn handle_input(
        &mut self,
        my_pos: &mut Position,
        net: &mut NetworkClient,
        dt: f32,
        prediction: &mut PredictionState,
    ) {
        // Input handling and prediction
        for &key in &[KeyCode::W, KeyCode::A, KeyCode::S, KeyCode::D] {
            let is_down = is_key_down(key);
            let was_down = *self.key_states.get(&key).unwrap_or(&false);

            if is_down && !was_down {
                // Key pressed, initialize timer
                self.key_timers.insert(key, INITIAL_DELAY);
                self.key_states.insert(key, true);

                // Send input immediately
                let dir = match key {
                    KeyCode::W => Direction::Up,
                    KeyCode::A => Direction::Left,
                    KeyCode::S => Direction::Down,
                    KeyCode::D => Direction::Right,
                    _ => continue,
                };
<<<<<<< HEAD
                let input = PlayerInput {
                    dir,
                    seq: self.input_seq,
                };
                self.input_seq += 1;
                net.send_input(input);
                self.pending_inputs.push(input);
=======

                let input = PlayerInput {
                    dir,
                    sequence: prediction.next_sequence,
                };
                prediction.pending_inputs.push_back((prediction.next_sequence, input));
                prediction.next_sequence += 1;
                net.send_input(input);
>>>>>>> d62fdc8d

                // Predict movement
                match dir {
                    Direction::Up => my_pos.y = my_pos.y.saturating_sub(PLAYER_SPEED),
                    Direction::Down => my_pos.y = my_pos.y.saturating_add(PLAYER_SPEED),
                    Direction::Left => my_pos.x = my_pos.x.saturating_sub(PLAYER_SPEED),
                    Direction::Right => my_pos.x = my_pos.x.saturating_add(PLAYER_SPEED),
                }
            } else if is_down && was_down {
                // Key is still down, update timer
                let timer = self.key_timers.entry(key).or_insert(INITIAL_DELAY);
                *timer -= dt;

                if *timer <= 0.0 {
                    // Accelerate repeat
                    let next_interval = (*timer + REPEAT_START) * REPEAT_ACCEL;
                    *timer = next_interval.max(REPEAT_MIN);

                    // Send input immediately
                    let dir = match key {
                        KeyCode::W => Direction::Up,
                        KeyCode::A => Direction::Left,
                        KeyCode::S => Direction::Down,
                        KeyCode::D => Direction::Right,
                        _ => continue,
                    };
<<<<<<< HEAD
                    let input = PlayerInput {
                        dir,
                        seq: self.input_seq,
                    };
                    self.input_seq += 1;
                    net.send_input(input);
                    self.pending_inputs.push(input);
=======

                    let input = PlayerInput {
                        dir,
                        sequence: prediction.next_sequence,
                    };
                    prediction.pending_inputs.push_back((prediction.next_sequence, input));
                    prediction.next_sequence += 1;
                    net.send_input(input);
>>>>>>> d62fdc8d

                    // Predict movement
                    match dir {
                        Direction::Up => my_pos.y = my_pos.y.saturating_sub(PLAYER_SPEED),
                        Direction::Down => my_pos.y = my_pos.y.saturating_add(PLAYER_SPEED),
                        Direction::Left => my_pos.x = my_pos.x.saturating_sub(PLAYER_SPEED),
                        Direction::Right => my_pos.x = my_pos.x.saturating_add(PLAYER_SPEED),
                    }
                }
            } else if !is_down && was_down {
                // Key released: reset state
                self.key_states.insert(key, false);
                self.key_timers.remove(&key);
            }
        }
    }
    // Call this every frame after receiving a snapshot
    pub fn reconcile(&mut self, server_pos: Position, last_ack_seq: u32, my_pos: &mut Position) {
        // Step 1: Remove acknowledged inputs
        self.pending_inputs.retain(|input| input.seq > last_ack_seq);

        // Step 2: Reset to server position
        *my_pos = server_pos;

        // Step 3: Re-apply pending inputs
        for input in &self.pending_inputs {
            match input.dir {
                Direction::Up => my_pos.y = my_pos.y.saturating_sub(PLAYER_SPEED),
                Direction::Down => my_pos.y = my_pos.y.saturating_add(PLAYER_SPEED),
                Direction::Left => my_pos.x = my_pos.x.saturating_sub(PLAYER_SPEED),
                Direction::Right => my_pos.x = my_pos.x.saturating_add(PLAYER_SPEED),
            }
        }
    }
}<|MERGE_RESOLUTION|>--- conflicted
+++ resolved
@@ -7,19 +7,8 @@
 pub struct InputHandler {
     key_timers: HashMap<KeyCode, f32>,
     key_states: HashMap<KeyCode, bool>,
-    input_seq: u32,
-    pending_inputs: Vec<PlayerInput>,
     pub delay_ms: i32,
     pub packet_loss: i32,
-}
-pub struct PendingInput {
-    pub seq: u32,
-    pub input: PlayerInput,
-}
-
-pub struct InputHistory {
-    pub seq_counter: u32,
-    pub pending_inputs: Vec<PendingInput>,
 }
 
 impl InputHandler {
@@ -27,8 +16,6 @@
         InputHandler {
             key_timers: HashMap::new(),
             key_states: HashMap::new(),
-            input_seq: 0,
-            pending_inputs: Vec::new(),
             delay_ms: DELAY_MS,
             packet_loss: PACKET_LOSS,
         }
@@ -72,15 +59,6 @@
                     KeyCode::D => Direction::Right,
                     _ => continue,
                 };
-<<<<<<< HEAD
-                let input = PlayerInput {
-                    dir,
-                    seq: self.input_seq,
-                };
-                self.input_seq += 1;
-                net.send_input(input);
-                self.pending_inputs.push(input);
-=======
 
                 let input = PlayerInput {
                     dir,
@@ -89,7 +67,6 @@
                 prediction.pending_inputs.push_back((prediction.next_sequence, input));
                 prediction.next_sequence += 1;
                 net.send_input(input);
->>>>>>> d62fdc8d
 
                 // Predict movement
                 match dir {
@@ -116,15 +93,6 @@
                         KeyCode::D => Direction::Right,
                         _ => continue,
                     };
-<<<<<<< HEAD
-                    let input = PlayerInput {
-                        dir,
-                        seq: self.input_seq,
-                    };
-                    self.input_seq += 1;
-                    net.send_input(input);
-                    self.pending_inputs.push(input);
-=======
 
                     let input = PlayerInput {
                         dir,
@@ -133,7 +101,6 @@
                     prediction.pending_inputs.push_back((prediction.next_sequence, input));
                     prediction.next_sequence += 1;
                     net.send_input(input);
->>>>>>> d62fdc8d
 
                     // Predict movement
                     match dir {
@@ -150,22 +117,4 @@
             }
         }
     }
-    // Call this every frame after receiving a snapshot
-    pub fn reconcile(&mut self, server_pos: Position, last_ack_seq: u32, my_pos: &mut Position) {
-        // Step 1: Remove acknowledged inputs
-        self.pending_inputs.retain(|input| input.seq > last_ack_seq);
-
-        // Step 2: Reset to server position
-        *my_pos = server_pos;
-
-        // Step 3: Re-apply pending inputs
-        for input in &self.pending_inputs {
-            match input.dir {
-                Direction::Up => my_pos.y = my_pos.y.saturating_sub(PLAYER_SPEED),
-                Direction::Down => my_pos.y = my_pos.y.saturating_add(PLAYER_SPEED),
-                Direction::Left => my_pos.x = my_pos.x.saturating_sub(PLAYER_SPEED),
-                Direction::Right => my_pos.x = my_pos.x.saturating_add(PLAYER_SPEED),
-            }
-        }
-    }
 }