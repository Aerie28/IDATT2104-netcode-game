--- conflicted
+++ resolved
@@ -7,9 +7,10 @@
 pub struct InputHandler {
     key_timers: HashMap<KeyCode, f32>,
     key_states: HashMap<KeyCode, bool>,
-<<<<<<< HEAD
     input_seq: u32,
     pending_inputs: Vec<PlayerInput>,
+    pub delay_ms: i32,
+    pub packet_loss: i32,
 }
 pub struct PendingInput {
     pub seq: u32,
@@ -19,10 +20,6 @@
 pub struct InputHistory {
     pub seq_counter: u32,
     pub pending_inputs: Vec<PendingInput>,
-=======
-    pub delay_ms: i32,
-    pub packet_loss: i32,
->>>>>>> 595c058a
 }
 
 impl InputHandler {
@@ -30,10 +27,8 @@
         InputHandler {
             key_timers: HashMap::new(),
             key_states: HashMap::new(),
-<<<<<<< HEAD
             input_seq: 0,
             pending_inputs: Vec::new(),
-=======
             delay_ms: DELAY_MS,
             packet_loss: PACKET_LOSS,
         }
@@ -50,7 +45,6 @@
         }
         if is_key_pressed(KeyCode::M) {
             self.packet_loss = (self.packet_loss + 1).min(100);
->>>>>>> 595c058a
         }
     }
     pub fn handle_input(
