use macroquad::prelude::*;
use crate::colors::bg_colors;
use crate::constants::{BOARD_WIDTH, PLAYER_SIZE};
pub struct Renderer;

impl Renderer {
    pub fn new() -> Self {
        Renderer
    }

    pub fn clear(&self) {
        clear_background(bg_colors::BLACK);
    }
    
    pub fn draw_player(
        &self,
        x: f32,
        y: f32,
        color: Color,
    ) {
        draw_rectangle(
            x - (PLAYER_SIZE as f32) / 2.0,
            y - (PLAYER_SIZE as f32) / 2.0,
            PLAYER_SIZE as f32,
            PLAYER_SIZE as f32,
            color,
        );
    }

    pub fn draw_tool_bar(&self, delay_ms: i32, packet_loss: i32, is_connected: bool, is_testing: bool) {
        let bar_height = 40.0;
        let width = screen_width();
        let height = screen_height();
<<<<<<< HEAD
        draw_rectangle(0.0, height - bar_height, width, bar_height, bg_colors::DARK_GRAY);
        let text = if is_connected { "Disconnect [R]" } else { "Connect [R]" };
        
        // Draw network stats
        draw_text(
            &format!("Delay: {} ms  [V/B]   Packet Loss: {}%  [N/M]   Movement [W,A,S,D]   {}", delay_ms, packet_loss, text),
            20.0,
            height - bar_height / 2.0 + 10.0,
            24.0,
            bg_colors::WHITE,
        );
        
=======
        let text_size = 20.0;
        let text_spacing = 20.0;

        // Check if we need a two-line layout
        let min_width_for_single_line = 900.0;
        let is_two_line = width < min_width_for_single_line;
        let bar_total_height = if is_two_line { bar_height * 2.0 } else { bar_height };

        // Draw toolbar background
        draw_rectangle(0.0, height - bar_total_height, width, bar_total_height, bg_colors::DARK_GRAY);

        // First line (or only line if enough space)
        let y_pos = if is_two_line {
            height - bar_total_height + bar_height / 2.0 + text_size / 3.0
        } else {
            height - bar_height / 2.0 + text_size / 3.0
        };

        // Draw movement controls text
        draw_text(
            "Movement [W,A,S,D]",
            text_spacing,
            y_pos,
            text_size,
            bg_colors::WHITE,
        );

        // Calculate position for network stats text
        let movement_width = measure_text("Movement [W,A,S,D]", None, text_size as u16, 1.0).width;
        let network_stats_x = text_spacing + movement_width + 30.0; // Add some spacing between texts

        // Draw network stats
        draw_text(
            &format!("Delay: {} ms [V/B]   Packet Loss: {}% [N/M]", delay_ms, packet_loss),
            network_stats_x,
            y_pos,
            text_size,
            bg_colors::WHITE,
        );

        // Second line or right side of the bar
        let status_y_pos = if is_two_line {
            height - bar_height / 2.0 + text_size / 3.0
        } else {
            y_pos
        };

        // Calculate spacing for right-aligned elements
        let connect_text = if is_connected { "Disconnect [R]" } else { "Connect [R]" };
        let connect_width = measure_text(connect_text, None, text_size as u16, 1.0).width;
        let test_text = "Test [T]";
        let test_width = measure_text(test_text, None, text_size as u16, 1.0).width;

        // 1. Testing indicator and label
        let indicator_size = 10.0; // Smaller indicator
        let indicator_spacing = 8.0;

        // Position from right side
        let test_x = width - connect_width - text_spacing * 2.0 - test_width - indicator_size - indicator_spacing;

        // Draw indicator first (left of text)
        let indicator_x = test_x;
        let indicator_y = status_y_pos - text_size/3.0; // Center vertically with text

        // Draw indicator light
        let indicator_color = if is_testing {
            bg_colors::ORANGE // Orange when testing
        } else {
            bg_colors::DARK_GRAY // Dim gray when not testing
        };

        draw_circle(indicator_x, indicator_y, indicator_size / 2.0, indicator_color);
        draw_circle_lines(indicator_x, indicator_y, indicator_size / 2.0, 1.0, bg_colors::WHITE);

        // Draw test text after indicator
        draw_text(
            test_text,
            indicator_x + indicator_size + indicator_spacing,
            status_y_pos,
            text_size,
            bg_colors::WHITE,
        );

        // 2. Connection status
        draw_text(
            connect_text,
            width - connect_width - text_spacing,
            status_y_pos,
            text_size,
            bg_colors::WHITE,
        );
>>>>>>> 1994bd1b
    }
}<|MERGE_RESOLUTION|>--- conflicted
+++ resolved
@@ -31,20 +31,6 @@
         let bar_height = 40.0;
         let width = screen_width();
         let height = screen_height();
-<<<<<<< HEAD
-        draw_rectangle(0.0, height - bar_height, width, bar_height, bg_colors::DARK_GRAY);
-        let text = if is_connected { "Disconnect [R]" } else { "Connect [R]" };
-        
-        // Draw network stats
-        draw_text(
-            &format!("Delay: {} ms  [V/B]   Packet Loss: {}%  [N/M]   Movement [W,A,S,D]   {}", delay_ms, packet_loss, text),
-            20.0,
-            height - bar_height / 2.0 + 10.0,
-            24.0,
-            bg_colors::WHITE,
-        );
-        
-=======
         let text_size = 20.0;
         let text_spacing = 20.0;
 
@@ -136,6 +122,5 @@
             text_size,
             bg_colors::WHITE,
         );
->>>>>>> 1994bd1b
     }
 }