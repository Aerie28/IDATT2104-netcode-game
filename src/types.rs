--- conflicted
+++ resolved
@@ -20,11 +20,7 @@
 #[derive(Serialize, Deserialize, Debug, Copy, Clone)]
 pub struct PlayerInput {
     pub dir: Direction,
-<<<<<<< HEAD
-    pub seq: u32,
-=======
     pub sequence: u32,
->>>>>>> d62fdc8d
 }
 
 #[derive(Serialize, Deserialize, Debug, Clone, Copy)]
@@ -40,24 +36,7 @@
 }
 
 #[derive(Serialize, Deserialize, Debug)]
-pub struct PlayerSnapshot {
-    pub addr: SocketAddr,
-    pub pos: Position,
-    pub color: u32,
-    pub active: bool,
-    pub last_input_seq: u32, 
-}
-#[derive(Serialize, Deserialize, Debug)]
-pub struct RemotePlayerState {
-    pub current: Position,
-    pub previous: Position,
-    pub last_update_time: f64,
-}
-#[derive(Serialize, Deserialize, Debug)]
 pub struct GameState {
-<<<<<<< HEAD
-    pub players: Vec<PlayerSnapshot>,
-=======
     pub players: Vec<(Uuid, Position, u32, bool)>, // id, pos, color, active
     pub last_processed: HashMap<Uuid, u32>, // Track inputs
 }
@@ -67,5 +46,4 @@
     pub next_sequence: u32,
     pub pending_inputs: VecDeque<(u32, PlayerInput)>,
     pub last_server_pos: Position,
->>>>>>> d62fdc8d
 }