--- conflicted
+++ resolved
@@ -10,10 +10,5 @@
 tokio = { version = "1", features = ["full"] }
 serde = { version = "1.0.219", features = ["derive"] }
 bincode = "1.3"
-<<<<<<< HEAD
 minifb = "0.28.0"
-=======
-minifb = "0.28.0"
-tokio = { version = "1", features = ["full"] }
-rand = "0.9.1"
->>>>>>> b1dfcc22
+rand = "0.9.1"